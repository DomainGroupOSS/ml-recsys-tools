--- conflicted
+++ resolved
@@ -75,7 +75,6 @@
         self._table = self._get_table_for_categories(self.classes_, self._cat_dtype.categories)
 
 
-<<<<<<< HEAD
 class DictLabelEncoder(sklearn.preprocessing.LabelEncoder):
     """
     python dict based version of the hash table based encoder
@@ -106,10 +105,7 @@
         return self._new_labels_locs(self.transform(y, check_labels=False))
 
 
-class FloatBinningEncoder(sklearn.preprocessing.LabelEncoder):
-=======
 class NumericBinningEncoder(sklearn.preprocessing.LabelEncoder):
->>>>>>> 6aafe6e2
     """
     class for label-encoding a continuous variable by binning
     """
